--- conflicted
+++ resolved
@@ -8,7 +8,8 @@
 
 namespace yocs_safety_controller
 {
-YOCSSafetyController::YOCSSafetyController(ros::NodeHandle& nh_priv, std::string& name) :
+
+SafetyController::SafetyController(ros::NodeHandle& nh_priv, std::string& name) :
     Controller(),
     nh_priv_(nh_priv),
     name_(name),
@@ -22,7 +23,7 @@
 {};
 
 
-bool YOCSSafetyController::init()
+bool SafetyController::init()
 {
   if (!nh_priv_.getParam("reverse", reverse_))
   {
@@ -46,9 +47,9 @@
   // calculate reversing duration
   reversing_duration_ = ros::Duration(reversing_distance_/reversing_velocity_);
 
-  enable_controller_subscriber_ = nh_priv_.subscribe("enable", 10, &YOCSSafetyController::enableCB, this);
-  disable_controller_subscriber_ = nh_priv_.subscribe("disable", 10, &YOCSSafetyController::disableCB, this);
-  ranger_subscriber_ = nh_priv_.subscribe("rangers", 10, &YOCSSafetyController::rangerCB, this);
+  enable_controller_subscriber_ = nh_priv_.subscribe("enable", 10, &SafetyController::enableCB, this);
+  disable_controller_subscriber_ = nh_priv_.subscribe("disable", 10, &SafetyController::disableCB, this);
+  ranger_subscriber_ = nh_priv_.subscribe("rangers", 10, &SafetyController::rangerCB, this);
   velocity_command_publisher_ = nh_priv_.advertise< geometry_msgs::Twist >("cmd_vel", 10);
   return true;
 };
@@ -90,7 +91,7 @@
   return;
 }
 
-void YOCSSafetyController::spinOnce()
+void SafetyController::spinOnce()
 {
   if (reversing_)
   {
@@ -126,7 +127,6 @@
       velocity_command_publisher_.publish(cmd_vel_msg_);
       obstacle_detected_ = false;
 
-<<<<<<< HEAD
       // change to reversing, if activated
       if (reverse_)
       {
@@ -135,10 +135,6 @@
       }
     }
   }
-=======
-void SafetyController::spinOnce()
-{
->>>>>>> a9207ce1
   return;
 }
 
